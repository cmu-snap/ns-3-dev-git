--- conflicted
+++ resolved
@@ -340,8 +340,8 @@
   //   Config::SetDefault(
   //       "ns3::TcpSocket::DelAckTimeout", TimeValue(MilliSeconds(5)));
   // TODO: Try 9k
-<<<<<<< HEAD
-  Config::SetDefault("ns3::TcpSocket::SegmentSize", UintegerValue(1448));
+  Config::SetDefault(
+      "ns3::TcpSocket::SegmentSize", UintegerValue(segmentSizeBytes));
   Config::SetDefault(
       "ns3::TcpSocketBase::MinRto", TimeValue(MilliSeconds(200)));
   Config::SetDefault("ns3::TcpSocketBase::Timestamp", BooleanValue(true));
@@ -350,10 +350,6 @@
     // TODO: For non-DCTCP, try with and without
     Config::SetDefault("ns3::TcpSocketBase::UseEcn", StringValue("On"));
   }
-=======
-  Config::SetDefault(
-      "ns3::TcpSocket::SegmentSize", UintegerValue(segmentSizeBytes));
->>>>>>> d7d1abb2
 
   // Important: Must set up queues before configuring IP addresses.
   NS_LOG_INFO("Creating queues...");
