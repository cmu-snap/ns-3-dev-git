/*
 * Copyright (c) 2023 Carnegie Mellon University
 * All rights reserved.
 *
 * This program is free software; you can redistribute it and/or modify
 * it under the terms of the GNU General Public License version 2 as
 * published by the Free Software Foundation;
 *
 * This program is distributed in the hope that it will be useful,
 * but WITHOUT ANY WARRANTY; without even the implied warranty of
 * MERCHANTABILITY or FITNESS FOR A PARTICULAR PURPOSE.  See the
 * GNU General Public License for more details.
 *
 * You should have received a copy of the GNU General Public License
 * along with this program; if not, write to the Free Software
 * Foundation, Inc., 59 Temple Place, Suite 330, Boston, MA  02111-1307  USA
 *
 */

// Derived from: https://code.nsnam.org/adrian/ns-3-incast
//
// Run with:
//     $ ./ns3 run "scratch/incast --burstBytes=50000 --numBursts=5
//           --numSenders=200 --jitterUs=100 --smallBandwidthMbps=12500
//           --largeBandwidthMbps=100000

#include "ns3/applications-module.h"
#include "ns3/core-module.h"

#include <fstream>
#include <iomanip>
#include <iostream>
// #include "ns3/drop-tail-queue.h"
#include "ns3/incast-aggregator.h"
#include "ns3/incast-sender.h"
#include "ns3/internet-module.h"
// #include "ns3/netanim-module.h"
#include "ns3/network-module.h"
#include "ns3/point-to-point-layout-module.h"
#include "ns3/point-to-point-module.h"
#include "ns3/traffic-control-module.h"

/*
 * Incast Topology
 *
 *    Left(i)            Left()             Right()          Right(i)
 * [aggregator] --1-- [ToR switch] ==2== [ToR switch] --1-- [senders]
 *
 */

using namespace ns3;

NS_LOG_COMPONENT_DEFINE("IncastSim");

int
main(int argc, char *argv[]) {
  LogLevel logConfig =
      (LogLevel)(LOG_PREFIX_LEVEL | LOG_PREFIX_TIME | LOG_PREFIX_NODE | LOG_LEVEL_INFO);
  LogComponentEnable("IncastSim", logConfig);
  LogComponentEnable("IncastAggregator", logConfig);
  LogComponentEnable("IncastSender", logConfig);

  // Initialize variables
  std::string tcpTypeId = "TcpCubic";
  uint32_t numSenders = 3;
  uint32_t burstBytes = 4096;
  uint32_t unitSize = 3000;
  uint16_t maxWin = 65535;
  uint32_t numBursts = 10;
  uint32_t jitterUs = 0;
  float delayUs = 25;
  float smallBandwidthMbps = 12.5;
  float largeBandwidthMbps = 800.0;
  std::string rwndStrategy = "none";
  uint32_t staticRwndBytes = 65535;

  // Define command line arguments
  CommandLine cmd;
  cmd.AddValue(
      "cca",
      "Congestion control algorithm (e.g., TcpCubic, TcpDctcp, etc.)",
      tcpTypeId);
  cmd.AddValue("numSenders", "Number of incast senders", numSenders);
  // cmd.AddValue("buffersize", "Drop-tail queue buffer size in bytes",
  // bufferSize);
  cmd.AddValue(
      "burstBytes",
      "Number of bytes for each worker to send for each burst",
      burstBytes);
  cmd.AddValue(
      "smallBandwidthMbps",
      "Small link bandwidth (in Mbps)",
      smallBandwidthMbps);
  cmd.AddValue(
      "largeBandwidthMbps",
      "Large link bandwidth (in Mbps)",
      largeBandwidthMbps);
  cmd.AddValue(
      "unitSize", "Size of virtual bytes increment upon SYN packets", unitSize);
  cmd.AddValue("maxWin", "Maximum size of advertised window", maxWin);
  cmd.AddValue("numBursts", "Number of bursts to simulate", numBursts);
  cmd.AddValue(
      "jitterUs",
      ("Max random jitter in sending request and responses, "
       "in microseconds"),
      jitterUs);
  cmd.AddValue(
      "rwndStrategy",
      "RWND tuning strategy to use [none, static, bdp+connections]",
      rwndStrategy);
  cmd.AddValue(
      "staticRwndBytes",
      "If --rwndStrategy=static, then use this static RWND value",
      staticRwndBytes);
  cmd.Parse(argc, argv);

  uint32_t totalIncastMbps = smallBandwidthMbps * numSenders;
  if (totalIncastMbps > largeBandwidthMbps) {
    NS_LOG_WARN(
        "Total incast bandwidth (" << totalIncastMbps
                                   << "Mbps) exceeds large link bandwidth ("
                                   << largeBandwidthMbps << "Mbps)");
  }

  NS_LOG_INFO("Building incast topology...");

  // Convert float values to string values
  std::ostringstream delayUsString;
  delayUsString << delayUs << "us";
  StringValue delayUsStringValue = StringValue(delayUsString.str());

  std::ostringstream smallBandwidthMbpsString;
  smallBandwidthMbpsString << smallBandwidthMbps << "Mbps";
  StringValue smallBandwidthMbpsStringValue =
      StringValue(smallBandwidthMbpsString.str());

  std::ostringstream largeBandwidthMbpsString;
  largeBandwidthMbpsString << largeBandwidthMbps << "Mbps";
  StringValue largeBandwidthMbpsStringValue =
      StringValue(largeBandwidthMbpsString.str());

  // Create links
  PointToPointHelper smallLink;
  smallLink.SetDeviceAttribute("DataRate", smallBandwidthMbpsStringValue);
  smallLink.SetChannelAttribute("Delay", delayUsStringValue);
  // smallLink.SetQueue("ns3::DropTailQueue", "MaxSize", StringValue("150p"));

  PointToPointHelper largeLink;
  largeLink.SetDeviceAttribute("DataRate", largeBandwidthMbpsStringValue);
  largeLink.SetChannelAttribute("Delay", delayUsStringValue);
  // largeLink.SetQueue("ns3::DropTailQueue", "MaxSize", StringValue("150p"));

  // Create dumbbell topology
  PointToPointDumbbellHelper dumbbellHelper(
      1, smallLink, numSenders, smallLink, largeLink);

  // Print node IDs
  std::ostringstream leftNodeIds;
  leftNodeIds << "Left nodes: ";
  for (uint32_t i = 0; i < dumbbellHelper.LeftCount(); ++i) {
    leftNodeIds << dumbbellHelper.GetLeft(i)->GetId() << " ";
  }
  std::ostringstream rightNodeIds;
  rightNodeIds << "Right nodes: ";
  for (uint32_t i = 0; i < dumbbellHelper.RightCount(); ++i) {
    rightNodeIds << dumbbellHelper.GetRight(i)->GetId() << " ";
  }
  NS_LOG_INFO(
      "Node IDs:" << std::endl
                  << "\tLeft router: " << dumbbellHelper.GetLeft()->GetId()
                  << std::endl
                  << "\tRight router: " << dumbbellHelper.GetRight()->GetId()
                  << std::endl
                  << "\t" << leftNodeIds.str() << std::endl
                  << "\t" << rightNodeIds.str());

  // Install TCP stack on all nodes
  NS_LOG_INFO("Installing TCP stack on all nodes...");
  InternetStackHelper stack;
  for (uint32_t i = 0; i < dumbbellHelper.LeftCount(); ++i) {
    stack.Install(dumbbellHelper.GetLeft(i));
  }
  for (uint32_t i = 0; i < dumbbellHelper.RightCount(); ++i) {
    stack.Install(dumbbellHelper.GetRight(i));
  }
  stack.Install(dumbbellHelper.GetLeft());
  stack.Install(dumbbellHelper.GetRight());

  NS_LOG_INFO("Configuring TCP parameters...");
  Config::SetDefault(
      "ns3::TcpL4Protocol::SocketType", StringValue("ns3::" + tcpTypeId));
  Config::SetDefault("ns3::TcpSocket::SndBufSize", UintegerValue(4194304));
  Config::SetDefault("ns3::TcpSocket::RcvBufSize", UintegerValue(6291456));
  Config::SetDefault("ns3::TcpSocket::InitialCwnd", UintegerValue(10));
  Config::SetDefault("ns3::TcpSocket::DelAckCount", UintegerValue(1));
  Config::SetDefault("ns3::TcpSocket::SegmentSize", UintegerValue(1448));
  // Config::SetDefault("ns3::TcpSocketBase::MaxWindowSize",
  //                    UintegerValue(maxWin));
  // Config::SetDefault ("ns3::TcpNewReno::ReTxThreshold", UintegerValue(2));

  // Assign IP Addresses.
  NS_LOG_INFO("Assigning IP addresses...");
  dumbbellHelper.AssignIpv4Addresses(
      Ipv4AddressHelper("10.0.0.0", "255.255.255.0"),
      Ipv4AddressHelper("11.0.0.0", "255.255.255.0"),
      Ipv4AddressHelper("12.0.0.0", "255.255.255.0"));
  // Collect sender addresses
  std::list<Ipv4Address> senderAddresses;
  for (size_t i = 0; i < dumbbellHelper.RightCount(); ++i) {
    senderAddresses.push_back(dumbbellHelper.GetRightIpv4Address(i));
  }
  NS_LOG_INFO("Configuring static global routing...");
  Ipv4GlobalRoutingHelper::PopulateRoutingTables();

  // TODO: Add the same red queue disc to all of the other links as well
  // TODO: Two separate configurations, one for small and one for large

  NS_LOG_INFO("Creating queues...");

  TrafficControlHelper smallLinkQueueHelper;
  smallLinkQueueHelper.SetRootQueueDisc(
      "ns3::RedQueueDisc",
      "LinkBandwidth",
      smallBandwidthMbpsStringValue,
      "LinkDelay",
      delayUsStringValue);

  TrafficControlHelper largeLinkQueueHelper;
  largeLinkQueueHelper.SetRootQueueDisc(
      "ns3::RedQueueDisc",
      "LinkBandwidth",
      largeBandwidthMbpsStringValue,
      "LinkDelay",
      delayUsStringValue);
  
  NetDeviceContainer aggregatorSwitchDevices = 
    smallLink.Install(dumbbellHelper.GetLeft(0), dumbbellHelper.GetLeft());
  QueueDiscContainer aggregatorSwitchQueues = 
    smallLinkQueueHelper.Install(aggregatorSwitchDevices);

  NetDeviceContainer switchDevices =
      largeLink.Install(dumbbellHelper.GetLeft(), dumbbellHelper.GetRight());
  QueueDiscContainer switchQueues = largeLinkQueueHelper.Install(switchDevices);

<<<<<<< HEAD
=======
  std::list<QueueDiscContainer> allSwitchSenderQueues;
  for (uint32_t i = 0; i < dumbbellHelper.RightCount(); ++i) {
    NetDeviceContainer switchSenderDevices = smallLink.Install(dumbbellHelper.GetRight(), dumbbellHelper.GetRight(i));
    QueueDiscContainer switchSenderQueues = 
      smallLinkQueueHelper.Install(switchSenderDevices);
    allSwitchSenderQueues.push_back(switchSenderQueues);
  }

  NS_LOG_INFO("Creating applications...");

  // Collect sender addresses
  std::list<Ipv4Address> allSenderAddresses;
  for (size_t i = 0; i < dumbbellHelper.RightCount(); ++i) {
    allSenderAddresses.push_back(dumbbellHelper.GetRightIpv4Address(i));
  }

  NS_LOG_INFO("Configuring static global routing...");
  Ipv4GlobalRoutingHelper::PopulateRoutingTables();

  NS_LOG_INFO("Enabling tracing...");
  // Use nanosecond timestamps for PCAP traces
  Config::SetDefault("ns3::PcapFileWrapper::NanosecMode", BooleanValue(true));
  // Enable tracing at the aggregator
  largeLink.EnablePcap("scratch/traces/incast-sockets", 2, 0);

  NS_LOG_INFO("Configuring TCP parameters...");
  Config::SetDefault(
      "ns3::TcpL4Protocol::SocketType", StringValue("ns3::" + tcpTypeId));
  Config::SetDefault("ns3::TcpSocket::SndBufSize", UintegerValue(4194304));
  Config::SetDefault("ns3::TcpSocket::RcvBufSize", UintegerValue(6291456));
  Config::SetDefault("ns3::TcpSocket::InitialCwnd", UintegerValue(10));
  Config::SetDefault("ns3::TcpSocket::DelAckCount", UintegerValue(2));
  Config::SetDefault("ns3::TcpSocket::SegmentSize", UintegerValue(1448));

  // Config::SetDefault("ns3::TcpSocketBase::MaxWindowSize",
  //                    UintegerValue(maxWin));
  // Config::SetDefault ("ns3::TcpNewReno::ReTxThreshold", UintegerValue(2));

>>>>>>> 2ff35870
  NS_LOG_INFO("Configuring queue parameters...");

  // TODO: set diff parameters for diff queues 
  // CLI: smallQueueSize, largeQueueSize, minTh = 20, maxTh = 20

  // Set default parameters for RED queue disc
  Config::SetDefault("ns3::RedQueueDisc::UseEcn", BooleanValue(true));
  // ARED may be used but the queueing delays will increase; it is disabled
  // here because the SIGCOMM paper did not mention it
  // Config::SetDefault ("ns3::RedQueueDisc::ARED", BooleanValue (true));
  // Config::SetDefault ("ns3::RedQueueDisc::Gentle", BooleanValue (true));
  Config::SetDefault("ns3::RedQueueDisc::UseHardDrop", BooleanValue(false));
  Config::SetDefault("ns3::RedQueueDisc::MeanPktSize", UintegerValue(1500));
  // Triumph and Scorpion switches used in DCTCP Paper have 4 MB of buffer
  // If every packet is 1500 bytes, 2666 packets can be stored in 4 MB
  Config::SetDefault(
      "ns3::RedQueueDisc::MaxSize", QueueSizeValue(QueueSize("2666p")));
  // DCTCP tracks instantaneous queue length only; so set QW = 1
  Config::SetDefault("ns3::RedQueueDisc::QW", DoubleValue(1));
  Config::SetDefault("ns3::RedQueueDisc::MinTh", DoubleValue(20));
  Config::SetDefault("ns3::RedQueueDisc::MaxTh", DoubleValue(20));

  NS_LOG_INFO("Creating applications...");
  // Create the aggregator application
  Ptr<IncastAggregator> aggregatorApp = CreateObject<IncastAggregator>();
  aggregatorApp->SetSenders(allSenderAddresses);
  aggregatorApp->SetStartTime(Seconds(1.0));
  aggregatorApp->SetAttribute("NumBursts", UintegerValue(numBursts));
  aggregatorApp->SetAttribute("BurstBytes", UintegerValue(burstBytes));
  aggregatorApp->SetAttribute("RequestJitterUs", UintegerValue(jitterUs));
  aggregatorApp->SetAttribute("RwndStrategy", StringValue(rwndStrategy));
  aggregatorApp->SetAttribute(
      "StaticRwndBytes", UintegerValue(staticRwndBytes));
  aggregatorApp->SetAttribute(
      "BandwidthMbps", UintegerValue(smallBandwidthMbps));
  dumbbellHelper.GetLeft(0)->AddApplication(aggregatorApp);
  // Create the sender applications
  for (size_t i = 0; i < dumbbellHelper.RightCount(); ++i) {
    Ptr<IncastSender> senderApp = CreateObject<IncastSender>();
    senderApp->SetAttribute(
        "Aggregator", Ipv4AddressValue(dumbbellHelper.GetLeftIpv4Address(0)));
    senderApp->SetAttribute("ResponseJitterUs", UintegerValue(jitterUs));
    senderApp->SetStartTime(Seconds(1.0));
    dumbbellHelper.GetRight(i)->AddApplication(senderApp);
  }

  NS_LOG_INFO("Enabling tracing...");
  // Use nanosecond timestamps for PCAP traces
  Config::SetDefault("ns3::PcapFileWrapper::NanosecMode", BooleanValue(true));
  // Enable tracing at the aggregator
  largeLink.EnablePcap(
      "scratch/traces/incast-sockets", dumbbellHelper.GetLeft(0)->GetId(), 0);
  // Enable tracing at each sender
  for (uint32_t i = 0; i < dumbbellHelper.RightCount(); ++i) {
    largeLink.EnablePcap(
        "scratch/traces/incast-sockets",
        dumbbellHelper.GetRight(i)->GetId(),
        0);
  }

  NS_LOG_INFO("Running simulation...");
  Simulator::Run();
  Simulator::Stop();
  Simulator::Destroy();
  NS_LOG_INFO("Done.");

  int numBitsInByte = 8;
  int numHops = 3;
  int numMsInSec = 1000;
  int megaToBase = pow(10, 6);

  double idealBurstDurationSec =
      // Time to transmit the burst.
      (double)burstBytes * numSenders * numBitsInByte /
          (smallBandwidthMbps * megaToBase) +
      // 1 RTT for the request and the first response packet to propgate.
      numHops * 2 * delayUs / megaToBase;

  NS_LOG_INFO(
      "Ideal burst duration: " << idealBurstDurationSec * numMsInSec << "ms");
  NS_LOG_INFO("Burst durations (x ideal):");

  for (const auto &burstDurationSec : aggregatorApp->GetBurstDurations()) {
    NS_LOG_INFO(
        burstDurationSec.As(Time::MS)
        << " (" << burstDurationSec.GetSeconds() / idealBurstDurationSec
        << "x)");
  }

  return 0;
}<|MERGE_RESOLUTION|>--- conflicted
+++ resolved
@@ -232,32 +232,23 @@
       largeBandwidthMbpsStringValue,
       "LinkDelay",
       delayUsStringValue);
-  
-  NetDeviceContainer aggregatorSwitchDevices = 
-    smallLink.Install(dumbbellHelper.GetLeft(0), dumbbellHelper.GetLeft());
-  QueueDiscContainer aggregatorSwitchQueues = 
-    smallLinkQueueHelper.Install(aggregatorSwitchDevices);
+
+  NetDeviceContainer aggregatorSwitchDevices =
+      smallLink.Install(dumbbellHelper.GetLeft(0), dumbbellHelper.GetLeft());
+  QueueDiscContainer aggregatorSwitchQueues =
+      smallLinkQueueHelper.Install(aggregatorSwitchDevices);
 
   NetDeviceContainer switchDevices =
       largeLink.Install(dumbbellHelper.GetLeft(), dumbbellHelper.GetRight());
   QueueDiscContainer switchQueues = largeLinkQueueHelper.Install(switchDevices);
 
-<<<<<<< HEAD
-=======
   std::list<QueueDiscContainer> allSwitchSenderQueues;
   for (uint32_t i = 0; i < dumbbellHelper.RightCount(); ++i) {
-    NetDeviceContainer switchSenderDevices = smallLink.Install(dumbbellHelper.GetRight(), dumbbellHelper.GetRight(i));
-    QueueDiscContainer switchSenderQueues = 
-      smallLinkQueueHelper.Install(switchSenderDevices);
+    NetDeviceContainer switchSenderDevices = smallLink.Install(
+        dumbbellHelper.GetRight(), dumbbellHelper.GetRight(i));
+    QueueDiscContainer switchSenderQueues =
+        smallLinkQueueHelper.Install(switchSenderDevices);
     allSwitchSenderQueues.push_back(switchSenderQueues);
-  }
-
-  NS_LOG_INFO("Creating applications...");
-
-  // Collect sender addresses
-  std::list<Ipv4Address> allSenderAddresses;
-  for (size_t i = 0; i < dumbbellHelper.RightCount(); ++i) {
-    allSenderAddresses.push_back(dumbbellHelper.GetRightIpv4Address(i));
   }
 
   NS_LOG_INFO("Configuring static global routing...");
@@ -282,10 +273,9 @@
   //                    UintegerValue(maxWin));
   // Config::SetDefault ("ns3::TcpNewReno::ReTxThreshold", UintegerValue(2));
 
->>>>>>> 2ff35870
   NS_LOG_INFO("Configuring queue parameters...");
 
-  // TODO: set diff parameters for diff queues 
+  // TODO: set diff parameters for diff queues
   // CLI: smallQueueSize, largeQueueSize, minTh = 20, maxTh = 20
 
   // Set default parameters for RED queue disc
@@ -308,7 +298,7 @@
   NS_LOG_INFO("Creating applications...");
   // Create the aggregator application
   Ptr<IncastAggregator> aggregatorApp = CreateObject<IncastAggregator>();
-  aggregatorApp->SetSenders(allSenderAddresses);
+  aggregatorApp->SetSenders(senderAddresses);
   aggregatorApp->SetStartTime(Seconds(1.0));
   aggregatorApp->SetAttribute("NumBursts", UintegerValue(numBursts));
   aggregatorApp->SetAttribute("BurstBytes", UintegerValue(burstBytes));
