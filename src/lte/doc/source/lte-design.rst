--- conflicted
+++ resolved
@@ -706,7 +706,6 @@
  * transfer of data (user plane or control plane);
  * maintenance of PDCP SNs;
 
-<<<<<<< HEAD
 The following features are currently not supported:
 
  * header compression and decompression of IP data flows using the ROHC protocol;
@@ -716,13 +715,6 @@
  * integrity protection and integrity verification of control plane data;
  * timer based discard;
  * duplicate discarding.
-=======
-The following diagram shows how interfering signals are processed to calculate the SINR, and how SINR is then used for the generation of CQI feedback.
-
-.. seqdiag:: phy.seqdiag
->>>>>>> e4cdefde
-
-
 
 
 
@@ -763,10 +755,24 @@
 
 The physical layer model provided in this LTE simulator is based on
 the one described in [Piro2011]_, with the following modifications.  The model now includes the 
-inter cell intereference calculation and the simulation of uplink traffic, including both packet transmission and CQI generation. Regarding CQIs in particular, their evaluation
-has been refined to comply with the scheduler interface specification [FFAPI]_. In detail, we considered the generation 
+inter cell intereference calculation and the simulation of uplink traffic, including both packet transmission and CQI generation. 
+
+CQI feedback
++++++++++++++
+
+The generation of CQI feedback is done accordingly to what specified in [FFAPI]_. In detail, we considered the generation 
 of periodic wideband CQI (i.e., a single value of channel state that is deemed representative of all RBs 
 in use) and inband CQIs (i.e., a set of value representing the channel state for each RB). 
+
+Interference Model
+++++++++++++++++++
+
+The PHY model is based on the well-known Gaussian interference models, according to which the powers of interfering signals (in linear units) are summed up together to determine the overall interference power.
+
+The following diagram shows how interfering signals are processed to calculate the SINR, and how SINR is then used for the generation of CQI feedback.
+
+.. seqdiag:: phy.seqdiag
+
 
 
 
