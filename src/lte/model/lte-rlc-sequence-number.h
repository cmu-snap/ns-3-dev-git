/* -*-  Mode: C++; c-file-style: "gnu"; indent-tabs-mode:nil; -*- */
/*
 * Copyright (c) 2012 Centre Tecnologic de Telecomunicacions de Catalunya (CTTC)
 *
 * This program is free software; you can redistribute it and/or modify
 * it under the terms of the GNU General Public License version 2 as
 * published by the Free Software Foundation;
 *
 * This program is distributed in the hope that it will be useful,
 * but WITHOUT ANY WARRANTY; without even the implied warranty of
 * MERCHANTABILITY or FITNESS FOR A PARTICULAR PURPOSE.  See the
 * GNU General Public License for more details.
 *
 * You should have received a copy of the GNU General Public License
 * along with this program; if not, write to the Free Software
 * Foundation, Inc., 59 Temple Place, Suite 330, Boston, MA  02111-1307  USA
 *
 * Author: Manuel Requena <manuel.requena@cttc.es>
 */

#ifndef LTE_RLC_SEQUENCE_NUMBER_H
#define LTE_RLC_SEQUENCE_NUMBER_H

#include <limits>
#include <iostream>
#include <stdint.h>

// #include "ns3/lte-rlc.h"

namespace ns3 {


class SequenceNumber10
{
public:
  SequenceNumber10 ()
    : m_value (0),
      m_modulusBase (0)
  {}

  explicit SequenceNumber10 (uint16_t value)
    : m_value (value % 1024),
      m_modulusBase (0)
  {}

  SequenceNumber10 (SequenceNumber10 const &value)
    : m_value (value.m_value),
      m_modulusBase (value.m_modulusBase)
  {}

  SequenceNumber10& operator= (uint16_t value)
  {
    m_value = value % 1024;
    return *this;
  }


  /**
   * \brief Extracts the numeric value of the sequence number
   * \returns the sequence number value
   */
  uint16_t GetValue () const
  {
    return m_value;
  }

  void SetModulusBase (SequenceNumber10 modulusBase)
  {
    m_modulusBase = modulusBase.m_value;
  }

  void SetModulusBase (uint16_t modulusBase)
  {
    m_modulusBase = modulusBase;
  }

   // postfix ++
  SequenceNumber10 operator++ (int)
  {
    SequenceNumber10 retval (m_value);
<<<<<<< HEAD
    m_value = (m_value + 1) % 1024;
    retval.SetModulusBase (m_modulusBase);
=======
    m_value = ((uint32_t)m_value + 1) % 1024;
>>>>>>> a4b5738b
    return retval;
  }

  SequenceNumber10 operator + (uint16_t delta) const
  {
    SequenceNumber10 ret ((m_value + delta) % 1024);
    ret.SetModulusBase (m_modulusBase);
    return ret;
  }

  SequenceNumber10 operator - (uint16_t delta) const
  {
    SequenceNumber10 ret ((m_value - delta) % 1024);
    ret.SetModulusBase (m_modulusBase);
    return ret;
  }

  uint16_t operator - (const SequenceNumber10 &other) const
  {
    uint16_t diff = m_value - other.m_value;
    return (diff);
  }

  bool operator > (const SequenceNumber10 &other) const
  {
    SequenceNumber10 v1 ((m_value - m_modulusBase) % 1024);
    SequenceNumber10 v2 ((other.m_value - other.m_modulusBase) % 1024);
    return ( v1.GetValue () > v2.GetValue () );
  }

  bool operator == (const SequenceNumber10 &other) const
  {
    return (m_value == other.m_value);
  }

  bool operator != (const SequenceNumber10 &other) const
  {
    return (m_value != other.m_value);
  }

  bool operator <= (const SequenceNumber10 &other) const
  {
    return (!this->operator> (other));
  }

  bool operator >= (const SequenceNumber10 &other) const
  {
    return (this->operator> (other) || this->operator== (other));
  }

  bool operator < (const SequenceNumber10 &other) const
  {
    return !this->operator> (other) && m_value != other.m_value;
  }


  friend std::ostream & operator<< (std::ostream& os, const SequenceNumber10 &val);

private:
  uint16_t m_value;
  uint16_t m_modulusBase;
};


} // namespace ns3

#endif // LTE_RLC_SEQUENCE_NUMBER_H<|MERGE_RESOLUTION|>--- conflicted
+++ resolved
@@ -78,12 +78,8 @@
   SequenceNumber10 operator++ (int)
   {
     SequenceNumber10 retval (m_value);
-<<<<<<< HEAD
-    m_value = (m_value + 1) % 1024;
+    m_value = ((uint32_t)m_value + 1) % 1024;
     retval.SetModulusBase (m_modulusBase);
-=======
-    m_value = ((uint32_t)m_value + 1) % 1024;
->>>>>>> a4b5738b
     return retval;
   }
 
