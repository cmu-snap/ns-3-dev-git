--- conflicted
+++ resolved
@@ -59,9 +59,9 @@
   m_device = 0;
   m_interference->Dispose ();
   m_interference = 0;
-  m_phyMacTxEndCallback      = MakeNullCallback< void, Ptr<const Packet> > ();
-  m_phyMacRxEndErrorCallback = MakeNullCallback< void > ();
-  m_phyMacRxEndOkCallback    = MakeNullCallback< void, Ptr<Packet> >  ();
+  m_genericPhyTxEndCallback      = MakeNullCallback< void, Ptr<const Packet> > ();
+  m_genericPhyRxEndErrorCallback = MakeNullCallback< void > ();
+  m_genericPhyRxEndOkCallback    = MakeNullCallback< void, Ptr<Packet> >  ();
   SpectrumPhy::DoDispose ();
 } 
 
@@ -197,27 +197,15 @@
 LteSpectrumPhy::SetGenericPhyTxEndCallback (GenericPhyTxEndCallback c)
 {
   NS_LOG_FUNCTION (this);
-  m_phyMacTxEndCallback = c;
-}
-
-
-void
-<<<<<<< HEAD
-LteSpectrumPhy::SetPhyMacRxEndErrorCallback (PhyMacRxEndErrorCallback c)
-=======
-LteSpectrumPhy::SetGenericPhyRxStartCallback (GenericPhyRxStartCallback c)
-{
-  NS_LOG_FUNCTION (this);
-  m_phyMacRxStartCallback = c;
+  m_genericPhyTxEndCallback = c;
 }
 
 
 void
 LteSpectrumPhy::SetGenericPhyRxEndErrorCallback (GenericPhyRxEndErrorCallback c)
->>>>>>> 3a437839
-{
-  NS_LOG_FUNCTION (this);
-  m_phyMacRxEndErrorCallback = c;
+{
+  NS_LOG_FUNCTION (this);
+  m_genericPhyRxEndErrorCallback = c;
 }
 
 
@@ -225,7 +213,7 @@
 LteSpectrumPhy::SetGenericPhyRxEndOkCallback (GenericPhyRxEndOkCallback c)
 {
   NS_LOG_FUNCTION (this);
-  m_phyMacRxEndOkCallback = c;
+  m_genericPhyRxEndOkCallback = c;
 }
 
 
@@ -309,13 +297,13 @@
 
   m_phyTxEndTrace (m_txPacketBurst);
 
-  if (!m_phyMacTxEndCallback.IsNull ())
+  if (!m_genericPhyTxEndCallback.IsNull ())
     {
       for (std::list<Ptr<Packet> >::const_iterator iter = m_txPacketBurst->Begin (); iter
            != m_txPacketBurst->End (); ++iter)
         {
           Ptr<Packet> packet = (*iter)->Copy ();
-          m_phyMacTxEndCallback (packet);
+          m_genericPhyTxEndCallback (packet);
         }
     }
 
@@ -434,9 +422,9 @@
           for (std::list<Ptr<Packet> >::const_iterator j = (*i)->Begin (); 
                j != (*i)->End (); ++j)
             {                              
-              if (!m_phyMacRxEndOkCallback.IsNull ())
+              if (!m_genericPhyRxEndOkCallback.IsNull ())
                 {
-                  m_phyMacRxEndOkCallback (*j);            
+                  m_genericPhyRxEndOkCallback (*j);            
                 }
             }
         }
