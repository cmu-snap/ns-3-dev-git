--- conflicted
+++ resolved
@@ -393,13 +393,8 @@
 @node Using Command Line Arguments
 @section Using Command Line Arguments
 
-<<<<<<< HEAD
 @subsection Overriding Default Attributes
-@cindex arguments|command line
-=======
-@section Overriding Default Attributes
 @cindex command line arguments
->>>>>>> 73e36845
 Another way you can change the way that ns-3 scripts behave without editing
 and building scripts is via @emph{command line arguments.}  We provide a 
 mechanism to parse command line arguments and automatically set local and 
